// External libraries are lazy-loaded only if these file types exist.
var Yaml = null,
    VisionmediaYaml = null,
    Coffee = null,
    Iced = null,
    CSON = null,
    PPARSER = null,
    JSON5 = null,
    TOML = null,
    HJSON = null,
    XML = null;

// Define soft dependencies so transpilers don't include everything
var COFFEE_2_DEP = 'coffeescript',
    COFFEE_DEP = 'coffee-script',
    ICED_DEP = 'iced-coffee-script',
    JS_YAML_DEP = 'js-yaml',
    YAML_DEP = 'yaml',
    JSON5_DEP = 'json5',
    HJSON_DEP = 'hjson',
    TOML_DEP = 'toml',
    CSON_DEP = 'cson',
    PPARSER_DEP = 'properties',
    XML_DEP = 'x2js',
    TS_DEP = 'ts-node';

var Parser = module.exports;

Parser.parse = function(filename, content) {
  var parserName = filename.substr(filename.lastIndexOf('.') +1);  // file extension
  if (typeof definitions[parserName] === 'function') {
    return definitions[parserName](filename, content);
  }
  // TODO: decide what to do in case of a missing parser
};

Parser.xmlParser = function(filename, content) {
  if (!XML) {
    XML = require(XML_DEP);
  }
  var x2js = new XML();
  var configObject = x2js.xml2js(content);
  var rootKeys = Object.keys(configObject);
  if(rootKeys.length === 1) {
    return configObject[rootKeys[0]];
  }
  return configObject;
};

Parser.jsParser = function(filename, content) {
  return require(filename);
};

Parser.tsParser = function(filename, content) {
  if (!require.extensions['.ts']) {
    require(TS_DEP).register({
      lazy: true,
      compilerOptions: {
        allowJs: true,
      }
    });
  }

  // Imports config if it is exported via module.exports = ...
  // See https://github.com/lorenwest/node-config/issues/524
  var configObject = require(filename);

  // Because of ES6 modules usage, `default` is treated as named export (like any other)
  // Therefore config is a value of `default` key.
  if (configObject.default) {
    return configObject.default
  }
  return configObject;
};

Parser.coffeeParser = function(filename, content) {
  // .coffee files can be loaded with either coffee-script or iced-coffee-script.
  // Prefer iced-coffee-script, if it exists.
  // Lazy load the appropriate extension
  if (!Coffee) {
    Coffee = {};

    // The following enables iced-coffee-script on .coffee files, if iced-coffee-script is available.
    // This is commented as per a decision on a pull request.
    //try {
    //  Coffee = require('iced-coffee-script');
    //}
    //catch (e) {
    //  Coffee = require('coffee-script');
    //}
    try {
      // Try to load coffeescript
      Coffee = require(COFFEE_2_DEP);
    }
    catch (e) {
      // If it doesn't exist, try to load it using the deprecated module name
      Coffee = require(COFFEE_DEP);
    }
    // coffee-script >= 1.7.0 requires explicit registration for require() to work
    if (Coffee.register) {
      Coffee.register();
    }
  }
  // Use the built-in parser for .coffee files with coffee-script
  return require(filename);
};

Parser.icedParser = function(filename, content) {
  Iced = require(ICED_DEP);

  // coffee-script >= 1.7.0 requires explicit registration for require() to work
  if (Iced.register) {
    Iced.register();
  }
};

Parser.yamlParser = function(filename, content) {
  if (!Yaml && !VisionmediaYaml) {
    // Lazy loading
    try {
      // Try to load the better js-yaml module
      Yaml = require(JS_YAML_DEP);
    }
    catch (e) {
      try {
        // If it doesn't exist, load the fallback visionmedia yaml module.
        VisionmediaYaml = require(YAML_DEP);
      }
      catch (e) { }
    }
  }
  if (Yaml) {
    return Yaml.load(content);
  }
  else if (VisionmediaYaml) {
    // The yaml library doesn't like strings that have newlines but don't
    // end in a newline: https://github.com/visionmedia/js-yaml/issues/issue/13
    content += '\n';
    return VisionmediaYaml.eval(Parser.stripYamlComments(content));
  }
  else {
    console.error('No YAML parser loaded.  Suggest adding js-yaml dependency to your package.json file.')
  }
};

Parser.jsonParser = function(filename, content) {
  try {
    return JSON.parse(content);
  }
  catch (e) {
    // All JS Style comments will begin with /, so all JSON parse errors that
    // encountered a syntax error will complain about this character.
    if (e.name !== 'SyntaxError' || e.message.indexOf('Unexpected token /') !== 0) {
      throw e;
    }
    if (!JSON5) {
      JSON5 = require(JSON5_DEP);
    }
    return JSON5.parse(content);
  }
};

Parser.json5Parser = function(filename, content) {
  if (!JSON5) {
    JSON5 = require(JSON5_DEP);
  }
  return JSON5.parse(content);
};

Parser.hjsonParser = function(filename, content) {
  if (!HJSON) {
    HJSON = require(HJSON_DEP);
  }
  return HJSON.parse(content);
};

Parser.tomlParser = function(filename, content) {
  if(!TOML) {
    TOML = require(TOML_DEP);
  }
  return TOML.parse(content);
};

Parser.csonParser = function(filename, content) {
  if (!CSON) {
    CSON = require(CSON_DEP);
  }
  // Allow comments in CSON files
  if (typeof CSON.parseSync === 'function') {
    return CSON.parseSync(Parser.stripComments(content));
  }
  return CSON.parse(Parser.stripComments(content));
};

Parser.propertiesParser = function(filename, content) {
  if (!PPARSER) {
    PPARSER = require(PPARSER_DEP);
  }
  return PPARSER.parse(content, { namespaces: true, variables: true, sections: true });
};

/**
 * Strip all Javascript type comments from the string.
 *
 * The string is usually a file loaded from the O/S, containing
 * newlines and javascript type comments.
 *
 * Thanks to James Padolsey, and all who contributed to this implementation.
 * http://james.padolsey.com/javascript/javascript-comment-removal-revisted/
 *
 * @protected
 * @method stripComments
 * @param fileStr {string} The string to strip comments from
 * @param stringRegex {RegExp} Optional regular expression to match strings that
 *   make up the config file
 * @return {string} The string with comments stripped.
 */
Parser.stripComments = function(fileStr, stringRegex) {
  stringRegex = stringRegex || /(['"])(\\\1|.)+?\1/g;

  var uid = '_' + +new Date(),
    primitives = [],
    primIndex = 0;

  return (
    fileStr

    /* Remove strings */
      .replace(stringRegex, function(match){
        primitives[primIndex] = match;
        return (uid + '') + primIndex++;
      })

      /* Remove Regexes */
      .replace(/([^\/])(\/(?!\*|\/)(\\\/|.)+?\/[gim]{0,3})/g, function(match, $1, $2){
        primitives[primIndex] = $2;
        return $1 + (uid + '') + primIndex++;
      })

      /*
      - Remove single-line comments that contain would-be multi-line delimiters
          E.g. // Comment /* <--
      - Remove multi-line comments that contain would be single-line delimiters
          E.g. /* // <--
     */
      .replace(/\/\/.*?\/?\*.+?(?=\n|\r|$)|\/\*[\s\S]*?\/\/[\s\S]*?\*\//g, '')

      /*
      Remove single and multi-line comments,
      no consideration of inner-contents
     */
      .replace(/\/\/.+?(?=\n|\r|$)|\/\*[\s\S]+?\*\//g, '')

      /*
      Remove multi-line comments that have a replaced ending (string/regex)
      Greedy, so no inner strings/regexes will stop it.
     */
      .replace(RegExp('\\/\\*[\\s\\S]+' + uid + '\\d+', 'g'), '')

      /* Bring back strings & regexes */
      .replace(RegExp(uid + '(\\d+)', 'g'), function(match, n){
        return primitives[n];
      })
  );

};

/**
 * Strip YAML comments from the string
 *
 * The 2.0 yaml parser doesn't allow comment-only or blank lines.  Strip them.
 *
 * @protected
 * @method stripYamlComments
 * @param fileStr {string} The string to strip comments from
 * @return {string} The string with comments stripped.
 */
Parser.stripYamlComments = function(fileStr) {
  // First replace removes comment-only lines
  // Second replace removes blank lines
  return fileStr.replace(/^\s*#.*/mg,'').replace(/^\s*[\n|\r]+/mg,'');
};

<<<<<<< HEAD
var order = ['js', 'cjs', 'ts', 'json', 'json5', 'hjson', 'toml', 'coffee', 'iced', 'yaml', 'yml', 'cson', 'properties', 'xml'];
=======
/**
 * Parses the environment variable to the boolean equivalent.
 * Defaults to false
 *
 * @param {String} content - Environment variable value
 * @return {boolean} - Boolean value fo the passed variable value
 */
Parser.booleanParser = function(filename, content) {
  return content === 'true';
};

/**
 * Parses the environment variable to the number equivalent.
 * Defaults to undefined
 *
 * @param {String} content - Environment variable value
 * @return {Number} - Number value fo the passed variable value
 */
Parser.numberParser = function(filename, content) {
  const numberValue = Number(content);
  return Number.isNaN(numberValue) ? undefined : numberValue;
};

var order = ['js', 'ts', 'json', 'json5', 'hjson', 'toml', 'coffee', 'iced', 'yaml', 'yml', 'cson', 'properties', 'xml',
  'boolean', 'number'];
>>>>>>> 1464a401
var definitions = {
  cjs: Parser.jsParser,
  coffee: Parser.coffeeParser,
  cson: Parser.csonParser,
  hjson: Parser.hjsonParser,
  iced: Parser.icedParser,
  js: Parser.jsParser,
  json: Parser.jsonParser,
  json5: Parser.json5Parser,
  properties: Parser.propertiesParser,
  toml: Parser.tomlParser,
  ts: Parser.tsParser,
  xml: Parser.xmlParser,
  yaml: Parser.yamlParser,
  yml: Parser.yamlParser,
  boolean: Parser.booleanParser,
  number: Parser.numberParser
};

Parser.getParser = function(name) {
  return definitions[name];
};

Parser.setParser = function(name, parser) {
  definitions[name] = parser;
  if (order.indexOf(name) === -1) {
    order.push(name);
  }
};

Parser.getFilesOrder = function(name) {
  if (name) {
    return order.indexOf(name);
  }
  return order;
};

Parser.setFilesOrder = function(name, newIndex) {
  if (Array.isArray(name)) {
    return order = name;
  }
  if (typeof newIndex === 'number') {
    var index = order.indexOf(name);
    order.splice(newIndex, 0, name);
    if (index > -1) {
      order.splice(index >= newIndex ? index +1 : index, 1);
    }
  }
  return order;
};<|MERGE_RESOLUTION|>--- conflicted
+++ resolved
@@ -281,9 +281,6 @@
   return fileStr.replace(/^\s*#.*/mg,'').replace(/^\s*[\n|\r]+/mg,'');
 };
 
-<<<<<<< HEAD
-var order = ['js', 'cjs', 'ts', 'json', 'json5', 'hjson', 'toml', 'coffee', 'iced', 'yaml', 'yml', 'cson', 'properties', 'xml'];
-=======
 /**
  * Parses the environment variable to the boolean equivalent.
  * Defaults to false
@@ -307,9 +304,8 @@
   return Number.isNaN(numberValue) ? undefined : numberValue;
 };
 
-var order = ['js', 'ts', 'json', 'json5', 'hjson', 'toml', 'coffee', 'iced', 'yaml', 'yml', 'cson', 'properties', 'xml',
+var order = ['js', 'cjs', 'ts', 'json', 'json5', 'hjson', 'toml', 'coffee', 'iced', 'yaml', 'yml', 'cson', 'properties', 'xml',
   'boolean', 'number'];
->>>>>>> 1464a401
 var definitions = {
   cjs: Parser.jsParser,
   coffee: Parser.coffeeParser,
