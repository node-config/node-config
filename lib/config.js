--- conflicted
+++ resolved
@@ -99,69 +99,6 @@
 };
 
 /**
-<<<<<<< HEAD
-=======
- * <p>Get a configuration value</p>
- *
- * <p>
- * This will return the specified property value, throwing an exception if the
- * configuration isn't defined.  It is used to assure configurations are defined
- * before being used, and to prevent typos.
- * </p>
- *
- * @method get
- * @param property {string} - The configuration property to get. Can include '.' sub-properties.
- * @return value {*} - The property value
- */
-Config.prototype.get = function(property) {
-  if(property === null || typeof property === "undefined"){
-    throw new Error("Calling config.get with null or undefined argument");
-  }
-
-  // Make configurations immutable after first get (unless disabled)
-  if (checkMutability) {
-    if (!util.initParam('ALLOW_CONFIG_MUTATIONS', false)) {
-      util.makeImmutable(config);
-    }
-    checkMutability = false;
-  }
-  const t = this;
-  const value = getImpl(t, property);
-
-  // Produce an exception if the property doesn't exist
-  if (typeof value === "undefined") {
-    throw new Error('Configuration property "' + property + '" is not defined');
-  }
-
-  // Return the value
-  return value;
-};
-
-/**
- * Test that a configuration parameter exists
- *
- * <pre>
- *    const config = require('config');
- *    if (config.has('customer.dbName')) {
- *      console.log('Customer database name: ' + config.customer.dbName);
- *    }
- * </pre>
- *
- * @method has
- * @param property {string} - The configuration property to test. Can include '.' sub-properties.
- * @return isPresent {boolean} - True if the property is defined, false if not defined.
- */
-Config.prototype.has = function(property) {
-  // While get() throws an exception for undefined input, has() is designed to test validity, so false is appropriate
-  if(property === null || typeof property === "undefined"){
-    return false;
-  }
-  const t = this;
-  return typeof getImpl(t, property) !== "undefined";
-};
-
-/**
->>>>>>> 1aa630ab
  * <p>
  * Set default configurations for a node.js module.
  * </p>
@@ -423,7 +360,7 @@
  * @return options[optionName] if defined, defaultValue if not.
  */
 util.getOption = function(options, optionName, defaultValue) {
-  if (options !== undefined && typeof options[optionName] !== 'undefined'){
+  if (typeof options !== 'undefined' && typeof options[optionName] !== 'undefined'){
     return options[optionName];
   } else {
     return defaultValue;
@@ -1046,7 +983,7 @@
   function _substituteVars(map, vars, pathTo) {
     for (const prop in map) {
       const value = map[prop];
-      if (typeof(value) === 'string') { // We found a leaf variable name
+      if (typeof value === 'string') { // We found a leaf variable name
         if (typeof vars[value] !== 'undefined' && vars[value] !== '') { // if the vars provide a value set the value in the result map
           util.setPath(result, pathTo.concat(prop), vars[value]);
         }
@@ -1065,7 +1002,7 @@
         }
       }
       else {
-        msg = "Illegal key type for substitution map at " + pathTo.join('.') + ': ' + typeof(value);
+        msg = "Illegal key type for substitution map at " + pathTo.join('.') + ': ' + typeof value;
         throw Error(msg);
       }
     }
@@ -1129,7 +1066,7 @@
   if (object1 === object2) {
     return true;
   }
-  if (typeof(object1) != 'object' || typeof(object2) != 'object') {
+  if (typeof object1 != 'object' || typeof object2 != 'object') {
     return false;
   }
 
@@ -1144,7 +1081,7 @@
   for (const prop in object1) {
 
     // Call recursively if an object or array
-    if (object1[prop] && typeof(object1[prop]) === 'object') {
+    if (object1[prop] && typeof object1[prop] === 'object') {
       if (!util.equalsDeep(object1[prop], object2[prop], depth - 1)) {
         return false;
       }
@@ -1234,7 +1171,7 @@
   const t = this;
   const vargs = Array.prototype.slice.call(arguments, 1);
   let depth = vargs.pop();
-  if (typeof(depth) != 'number') {
+  if (typeof depth != 'number') {
     vargs.push(depth);
     depth = DEFAULT_CLONE_DEPTH;
   }
