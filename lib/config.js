// config.js (c) 2010-2015 Loren West and other contributors
// May be freely distributed under the MIT license.
// For further details and documentation:
// http://lorenwest.github.com/node-config

// Dependencies
var Yaml = null,    // External libraries are lazy-loaded
    VisionmediaYaml = null,  // only if these file types exist.
    Coffee = null,
    Iced = null,
    CSON = null,
    PPARSER = null,
    JSON5 = null,
    TOML = null,
    HJSON = null,
    deferConfig = require('../defer').deferConfig,
    DeferredConfig = require('../defer').DeferredConfig,
    Utils = require('util'),
    Path = require('path'),
    FileSystem = require('fs');

// Static members
var DEFAULT_CLONE_DEPTH = 20,
    NODE_CONFIG, CONFIG_DIR, RUNTIME_JSON_FILENAME, NODE_ENV, APP_INSTANCE,
    HOST, HOSTNAME, ALLOW_CONFIG_MUTATIONS,
    env = {},
    privateUtil = {},
    deprecationWarnings = {},
    configSources = [],          // Configuration sources - array of {name, original, parsed}
    checkMutability = true;      // Check for mutability/immutability on first get

/**
 * <p>Application Configurations</p>
 *
 * <p>
 * The config module exports a singleton object representing all
 * configurations for this application deployment.
 * </p>
 *
 * <p>
 * Application configurations are stored in files within the config directory
 * of your application.  The default configuration file is loaded, followed
 * by files specific to the deployment type (development, testing, staging,
 * production, etc.).
 * </p>
 *
 * <p>
 * For example, with the following config/default.yaml file:
 * </p>
 *
 * <pre>
 *   ...
 *   customer:
 *     &nbsp;&nbsp;initialCredit: 500
 *     &nbsp;&nbsp;db:
 *       &nbsp;&nbsp;&nbsp;&nbsp;name: customer
 *       &nbsp;&nbsp;&nbsp;&nbsp;port: 5984
 *   ...
 * </pre>
 *
 * <p>
 * The following code loads the customer section into the CONFIG variable:
 * <p>
 *
 * <pre>
 *   var CONFIG = require('config').customer;
 *   ...
 *   newCustomer.creditLimit = CONFIG.initialCredit;
 *   database.open(CONFIG.db.name, CONFIG.db.port);
 *   ...
 * </pre>
 *
 * @module config
 * @class Config
 */

/**
 * <p>Get the configuration object.</p>
 *
 * <p>
 * The configuration object is a shared singleton object within the application,
 * attained by calling require('config').
 * </p>
 *
 * <p>
 * Usually you'll specify a CONFIG variable at the top of your .js file
 * for file/module scope. If you want the root of the object, you can do this:
 * </p>
 * <pre>
 * var CONFIG = require('config');
 * </pre>
 *
 * <p>
 * Sometimes you only care about a specific sub-object within the CONFIG
 * object.  In that case you could do this at the top of your file:
 * </p>
 * <pre>
 * var CONFIG = require('config').customer;
 * or
 * var CUSTOMER_CONFIG = require('config').customer;
 * </pre>
 *
 * <script type="text/javascript">
 *   document.getElementById("showProtected").style.display = "block";
 * </script>
 *
 * @method constructor
 * @return CONFIG {object} - The top level configuration object
 */
var Config = function() {
  var t = this;

  // Bind all utility functions to this
  for (var fnName in util) {
    util[fnName] = util[fnName].bind(t);
  }

  // Merge configurations into this
  util.extendDeep(t, util.loadFileConfigs());
  util.attachProtoDeep(t);

  // Perform strictness checks and possibly throw an exception.
  util.runStrictnessChecks(t);
};

/**
 * Utilities are under the util namespace vs. at the top level
 */
var util = Config.prototype.util = {};

/**
 * Underlying get mechanism
 *
 * @private
 * @method getImpl
 * @param object {object} - Object to get the property for
 * @param property {string | array[string]} - The property name to get (as an array or '.' delimited string)
 * @return value {mixed} - Property value, including undefined if not defined.
 */
var getImpl= function(object, property) {
  var t = this,
      elems = Array.isArray(property) ? property : property.split('.'),
      name = elems[0],
      value = object[name];
  if (elems.length <= 1) {
    return value;
  }
  if (typeof value !== 'object') {
    return undefined;
  }
  return getImpl(value, elems.slice(1));
};


/**
 * <p>Get a configuration value</p>
 *
 * <p>
 * This will return the specified property value, throwing an exception if the
 * configuration isn't defined.  It is used to assure configurations are defined
 * before being used, and to prevent typos.
 * </p>
 *
 * @method get
 * @param property {string} - The configuration property to get. Can include '.' sub-properties.
 * @return value {mixed} - The property value
 */
Config.prototype.get = function(property) {
  if(property === null || property === undefined){
    throw new Error("Calling config.get with null or undefined argument");
  }
  var t = this,
      value = getImpl(t, property);

  // Produce an exception if the property doesn't exist
  if (value === undefined) {
    throw new Error('Configuration property "' + property + '" is not defined');
  }

  // Make configurations immutable after first get (unless disabled)
  if (checkMutability) {
    if (!util.initParam('ALLOW_CONFIG_MUTATIONS', false)) {
      util.makeImmutable(config);
    }
    checkMutability = false;
  }

  // Return the value
  return value;
};

/**
 * Test that a configuration parameter exists
 *
 * <pre>
 *    var config = require('config');
 *    if (config.has('customer.dbName')) {
 *      console.log('Customer database name: ' + config.customer.dbName);
 *    }
 * </pre>
 *
 * @method has
 * @param property {string} - The configuration property to test. Can include '.' sub-properties.
 * @return isPresent {boolean} - True if the property is defined, false if not defined.
 */
Config.prototype.has = function(property) {
  // While get() throws an exception for undefined input, has() is designed to test validity, so false is appropriate
  if(property === null || property === undefined){
    return false;
  }
  var t = this;
  return (getImpl(t, property) !== undefined);
};

/**
 * <p>Monitor a javascript property for runtime changes.</p>
 *
 * <p>
 * This method was built for an earlier version of node-config that allowed
 * configuration value mutations.  Since version 1.0.0, node-config no longer
 * allows configuration mutations, and is no longer used in node-config.
 * </p>
 *
 * <p>
 * It is deprecated, and will be removed in the next semver incompatible release 2.0.0.
 * </p>
 *
 * @method watch
 * @deprecated
 * @param object {object} - The object to watch.
 * @param property {string} - The property name to watch.  Watch all object properties if null.
 * @param handler {function(object, propertyName, priorValue, newValue)} - Handler called when a property change is detected.
 *   The handler is run along with other handlers registered for notification.
 *   If your handler changes the value of the property, that change is applied after all handlers have finished processing the current change.
 *   Then all handlers (including this one) will be called again with the newly changed value.
 * @param depth {integer} (optional) - If watching all object properties or if the specified property is an object, this specifies the depth of the object graph to watch for changes.  Default 6.
 * @return object {object} - The original object is returned - for chaining.
 */
util.watch = function(object, property, handler, depth) {

  // Initialize
  var t = this, o = object;
  var allProperties = property ? [property] : Object.keys(o);

  // Deprecation warning
  if (!deprecationWarnings.watch) {
    console.error('WARNING: config.' + fnName + '() is deprecated, and will not be supported in release 2.0.');
    console.error('WARNING: See https://github.com/lorenwest/node-config/wiki/Future-Compatibility#upcoming-incompatibilities');
    deprecationWarnings.watch = true;
  }

  // Depth detection
  depth = (depth === null ? DEFAULT_CLONE_DEPTH : depth);
  if (depth < 0) {
    return;
  }

  // Create hidden properties on the object
  if (!o.__watchers)
    util.makeHidden(o, '__watchers', {});
  if (!o.__propertyValues)
    util.makeHidden(o, '__propertyValues', {});

  // Attach watchers to all requested properties
  allProperties.forEach(function(prop){

    // Setup the property for watching (first time only)
    if (typeof(o.__propertyValues[prop]) === 'undefined') {

      // Don't error re-defining the property if immutable
      var descriptor = Object.getOwnPropertyDescriptor(o, prop);
      if (descriptor && descriptor.writable === false)
        return;

      // Copy the value to the hidden field, and add the property to watchers
      o.__propertyValues[prop] = [o[prop]];
      o.__watchers[prop] = [];

      // Attach the property watcher
      Object.defineProperty(o, prop, {
        enumerable : true,

        get : function(){
          // If more than 1 item is in the values array,
          // then we're currently processing watchers.
          if (o.__propertyValues[prop].length === 1)
            // Current value
            return o.__propertyValues[prop][0];
          else
            // [0] is prior value, [1] is new value being processed
            return o.__propertyValues[prop][1];
        },

        set : function(newValue) {

          // Return early if no change
          var origValue = o[prop];
          if (util.equalsDeep(origValue, newValue))
            return;

          // Remember the new value, and return if we're in another setter
          o.__propertyValues[prop].push(newValue);
          if (o.__propertyValues[prop].length > 2)
            return;

          // Call all watchers for each change requested
          var numIterations = 0;
          while (o.__propertyValues[prop].length > 1) {

            // Detect recursion
            if (++numIterations > 20) {
              o.__propertyValues[prop] = [origValue];
              throw new Error('Recursion detected while setting [' + prop + ']');
            }

            // Call each watcher for the current values
            var oldValue = o.__propertyValues[prop][0];
            newValue = o.__propertyValues[prop][1];
            o.__watchers[prop].forEach(function(watcher) {
              try {
                watcher(o, prop, oldValue, newValue);
              } catch (e) {
                // Log an error and continue with subsequent watchers
                console.error("Exception in object watcher for " + prop, e);
              }
            });

            // Done processing this value
            o.__propertyValues[prop].splice(0,1);
          }
        }
      });

    } // Done setting up the property for watching (first time)

    // Add the watcher to the property
    o.__watchers[prop].push(handler);

    // Recurs if this is an object...
    if (o[prop] && typeof(o[prop]) === 'object') {
      util.watch(o[prop], null, handler, depth - 1);
    }

  }); // Done processing each property

  // Return the original object - for chaining
  return o;
};

/**
 * <p>
 * Set default configurations for a node.js module.
 * </p>
 *
 * <p>
 * This allows module developers to attach their configurations onto the
 * default configuration object so they can be configured by the consumers
 * of the module.
 * </p>
 *
 * <p>Using the function within your module:</p>
 * <pre>
 *   var CONFIG = require("config");
 *   CONFIG.util.setModuleDefaults("MyModule", {
 *   &nbsp;&nbsp;templateName: "t-50",
 *   &nbsp;&nbsp;colorScheme: "green"
 *   });
 * <br>
 *   // Template name may be overridden by application config files
 *   console.log("Template: " + CONFIG.MyModule.templateName);
 * </pre>
 *
 * <p>
 * The above example results in a "MyModule" element of the configuration
 * object, containing an object with the specified default values.
 * </p>
 *
 * @method setModuleDefaults
 * @param moduleName {string} - Name of your module.
 * @param defaultProperties {object} - The default module configuration.
 * @return moduleConfig {object} - The module level configuration object.
 */
util.setModuleDefaults = function (moduleName, defaultProperties) {

  // Copy the properties into a new object
  var t = this,
    moduleConfig = util.cloneDeep(defaultProperties);

  // Set module defaults into the first sources element
  if (configSources.length === 0 || configSources[0].name !== 'Module Defaults') {
    configSources.splice(0, 0, {
      name: 'Module Defaults',
      parsed: {}
    });
  }
  configSources[0].parsed[moduleName] = {};
  util.extendDeep(configSources[0].parsed[moduleName], defaultProperties);

  // Create a top level config for this module if it doesn't exist
  t[moduleName] = t[moduleName] || {};

  // Extend local configurations into the module config
  util.extendDeep(moduleConfig, t[moduleName]);

  // Merge the extended configs without replacing the original
  util.extendDeep(t[moduleName], moduleConfig);

  // reset the mutability check for "config.get" method.
  // we are not making t[moduleName] immutable immediately,
  // since there might be more modifications before the first config.get
  if (!util.initParam('ALLOW_CONFIG_MUTATIONS', false)) {
    checkMutability = true; 
  }
  
  // Attach handlers & watchers onto the module config object
  return util.attachProtoDeep(t[moduleName]);
};

/**
 * <p>Make a configuration property hidden so it doesn't appear when enumerating
 * elements of the object.</p>
 *
 * <p>
 * The property still exists and can be read from and written to, but it won't
 * show up in for ... in loops, Object.keys(), or JSON.stringify() type methods.
 * </p>
 *
 * <p>
 * If the property already exists, it will be made hidden.  Otherwise it will
 * be created as a hidden property with the specified value.
 * </p>
 *
 * <p><i>
 * This method was built for hiding configuration values, but it can be applied
 * to <u>any</u> javascript object.
 * </i></p>
 *
 * <p>Example:</p>
 * <pre>
 *   var CONFIG = require('config');
 *   ...
 *
 *   // Hide the Amazon S3 credentials
 *   CONFIG.util.makeHidden(CONFIG.amazonS3, 'access_id');
 *   CONFIG.util.makeHidden(CONFIG.amazonS3, 'secret_key');
 * </pre>
 *
 * @method makeHidden
 * @param object {object} - The object to make a hidden property into.
 * @param property {string} - The name of the property to make hidden.
 * @param value {mixed} - (optional) Set the property value to this (otherwise leave alone)
 * @return object {object} - The original object is returned - for chaining.
 */
util.makeHidden = function(object, property, value) {

  // If the new value isn't specified, just mark the property as hidden
  if (typeof value === 'undefined') {
    Object.defineProperty(object, property, {
      enumerable : false
    });
  }
  // Otherwise set the value and mark it as hidden
  else {
    Object.defineProperty(object, property, {
      value      : value,
      enumerable : false
    });
  }

  return object;
}

/**
 * <p>Make a javascript object property immutable (assuring it cannot be changed
 * from the current value).</p>
 * <p>
 * If the specified property is an object, all attributes of that object are
 * made immutable, including properties of contained objects, recursively.
 * If a property name isn't supplied, all properties of the object are made
 * immutable.
 * </p>
 * <p>
 *
 * </p>
 * <p>
 * New properties can be added to the object and those properties will not be
 * immutable unless this method is called on those new properties.
 * </p>
 * <p>
 * This operation cannot be undone.
 * </p>
 *
 * <p>Example:</p>
 * <pre>
 *   var config = require('config');
 *   var myObject = {hello:'world'};
 *   config.util.makeImmutable(myObject);
 * </pre>
 *
 * @method makeImmutable
 * @param object {object} - The object to specify immutable properties for
 * @param [property] {string | [string]} - The name of the property (or array of names) to make immutable.
 *        If not provided, all owned properties of the object are made immutable.
 * @param [value] {mixed | [mixed]} - Property value (or array of values) to set
 *        the property to before making immutable. Only used when setting a single
 *        property. Retained for backward compatibility.
 * @return object {object} - The original object is returned - for chaining.
 */
util.makeImmutable = function(object, property, value) {
  var properties = null;

  // Backwards compatibility mode where property/value can be specified
  if (typeof property === 'string') {
    return Object.defineProperty(object, property, {
      value : (typeof value === 'undefined') ? object[property] : value,
      writable : false,
      configurable: false
    });
  }

  // Get the list of properties to work with
  if (Array.isArray(property)) {
    properties = property;
  }
  else {
    properties = Object.keys(object);
  }

  // Process each property
  for (var i = 0; i < properties.length; i++) {
    var propertyName = properties[i],
        value = object[propertyName];

    Object.defineProperty(object, propertyName, {
      value: value,
      writable : false,
      configurable: false
    });

    // Call recursively if an object.
    if (util.isObject(value)) {
      util.makeImmutable(value);
    }
  }

  return object;
};

/**
 * Return the sources for the configurations
 *
 * <p>
 * All sources for configurations are stored in an array of objects containing
 * the source name (usually the filename), the original source (as a string),
 * and the parsed source as an object.
 * </p>
 *
 * @method getConfigSources
 * @return configSources {Array[Object]} - An array of objects containing
 *    name, original, and parsed elements
 */
util.getConfigSources = function() {
  var t = this;
  return configSources.slice(0);
};

/**
 * Load the individual file configurations.
 *
 * <p>
 * This method builds a map of filename to the configuration object defined
 * by the file.  The search order is:
 * </p>
 *
 * <pre>
 *   default.EXT
 *   (deployment).EXT
 *   (hostname).EXT
 *   (hostname)-(deployment).EXT
 *   local.EXT
 *   local-(deployment).EXT
 *   runtime.json
 * </pre>
 *
 * <p>
 * EXT can be yml, yaml, coffee, iced, json, cson or js signifying the file type.
 * yaml (and yml) is in YAML format, coffee is a coffee-script, iced is iced-coffee-script,
 * json is in JSON format, cson is in CSON format, properties is in .properties format
 * (http://en.wikipedia.org/wiki/.properties), and js is a javascript executable file that is
 * require()'d with module.exports being the config object.
 * </p>
 *
 * <p>
 * hostname is the $HOST environment variable (or --HOST command line parameter)
 * if set, otherwise the $HOSTNAME environment variable (or --HOSTNAME command
 * line parameter) if set, otherwise the hostname found from
 * require('os').hostname().
 * </p>
 *
 * <p>
 * Once a hostname is found, everything from the first period ('.') onwards
 * is removed. For example, abc.example.com becomes abc
 * </p>
 *
 * <p>
 * (deployment) is the deployment type, found in the $NODE_ENV environment
 * variable or --NODE_ENV command line parameter.  Defaults to 'development'.
 * </p>
 *
 * <p>
 * The runtime.json file contains configuration changes made at runtime either
 * manually, or by the application setting a configuration value.
 * </p>
 *
 * <p>
 * If the $NODE_APP_INSTANCE environment variable (or --NODE_APP_INSTANCE
 * command line parameter) is set, then files with this appendage will be loaded.
 * See the Multiple Application Instances section of the main documentaion page
 * for more information.
 * </p>
 *
 * @protected
 * @method loadFileConfigs
 * @return config {Object} The configuration object
 */
util.loadFileConfigs = function() {

  // Initialize
  var t = this,
      config = {};

  // Initialize parameters from command line, environment, or default
  NODE_ENV = util.initParam('NODE_ENV', 'development');
  CONFIG_DIR = util.initParam('NODE_CONFIG_DIR', Path.join( process.cwd(), 'config') );
  if (CONFIG_DIR.indexOf('.') === 0) {
    CONFIG_DIR = Path.join(process.cwd() , CONFIG_DIR);
  }
  APP_INSTANCE = util.initParam('NODE_APP_INSTANCE');
  HOST = util.initParam('HOST');
  HOSTNAME = util.initParam('HOSTNAME');

  // This is for backward compatibility
  RUNTIME_JSON_FILENAME = util.initParam('NODE_CONFIG_RUNTIME_JSON', Path.join(CONFIG_DIR , 'runtime.json') );

  // Determine the host name from the OS module, $HOST, or $HOSTNAME
  // Remove any . appendages, and default to null if not set
  try {
    var hostName = HOST || HOSTNAME;

    // Store the hostname that won.
    env.HOSTNAME = hostName;

    if (!hostName) {
        var OS = require('os');
        hostName = OS.hostname();
    }
  } catch (e) {
    hostName = '';
  }

  // Read each file in turn
  var baseNames = ['default', NODE_ENV];

  // #236: Also add full hostname when they are different.
  if ( hostName ) {
    var firstDomain = hostName.split('.')[0];

    // Backward compatibility
    baseNames.push(firstDomain, firstDomain + '-' + NODE_ENV);

    // Add full hostname when it is not the same
    if ( hostName != firstDomain ) {
      baseNames.push(hostName, hostName + '-' + NODE_ENV);
    }
  }

  baseNames.push('local', 'local-' + NODE_ENV);

  var extNames = ['js', 'json', 'json5', 'hjson', 'toml', 'coffee', 'iced', 'yaml', 'yml', 'cson', 'properties'];
  baseNames.forEach(function(baseName) {
    extNames.forEach(function(extName) {

      // Try merging the config object into this object
      var fullFilename = Path.join(CONFIG_DIR , baseName + '.' + extName);
      var configObj = util.parseFile(fullFilename);
      if (configObj) {
        util.extendDeep(config, configObj);
      }

      // See if the application instance file is available
      if (APP_INSTANCE) {
        fullFilename = Path.join(CONFIG_DIR, baseName + '-' + APP_INSTANCE + '.' + extName);
        configObj = util.parseFile(fullFilename);
        if (configObj) {
          util.extendDeep(config, configObj);
        }
      }
    });
  });

  // Override configurations from the $NODE_CONFIG environment variable
  var envConfig = {};
  if (process.env.NODE_CONFIG) {
    try {
      envConfig = JSON.parse(process.env.NODE_CONFIG);
    } catch(e) {
      console.error('The $NODE_CONFIG environment variable is malformed JSON');
    }
    util.extendDeep(config, envConfig);
    configSources.push({
      name: "$NODE_CONFIG",
      parsed: envConfig,
    });
  }

  // Override configurations from the --NODE_CONFIG command line
  var cmdLineConfig = util.getCmdLineArg('NODE_CONFIG');
  if (cmdLineConfig) {
    try {
      cmdLineConfig = JSON.parse(cmdLineConfig);
    } catch(e) {
      console.error('The --NODE_CONFIG={json} command line argument is malformed JSON');
    }
    util.extendDeep(config, cmdLineConfig);
    configSources.push({
      name: "--NODE_CONFIG argument",
      parsed: cmdLineConfig,
    });
  }

  // Override with environment variables if there is a custom-environment-variables.EXT mapping file
  var customEnvVars = util.getCustomEnvVars(CONFIG_DIR, extNames);
  util.extendDeep(config, customEnvVars);

  // Place the mixed NODE_CONFIG into the environment
  env['NODE_CONFIG'] = JSON.stringify(util.extendDeep(envConfig, cmdLineConfig, {}));

  // Extend the original config with the contents of runtime.json (backwards compatibility)
  var runtimeJson = util.parseFile(RUNTIME_JSON_FILENAME) || {};
  util.extendDeep(config, runtimeJson);

  util.resolveDeferredConfigs(config);

  // Return the configuration object
  return config;
};

// Using basic recursion pattern, find all the deferred values and resolve them.
util.resolveDeferredConfigs = function (config) {
    var completeConfig = config;

    function _iterate (prop) {
      for (var property in prop) {
          if (prop.hasOwnProperty(property) && prop[property] != null) {
              if (prop[property].constructor == Object) {
                  _iterate(prop[property]);
              } else if (prop[property].constructor == Array) {
                  for (var i = 0; i < prop[property].length; i++) {
                      _iterate(prop[property][i]);
                  }
              } else {
                  if (prop[property] instanceof DeferredConfig ) {
                    prop[property]= prop[property].resolve.call(completeConfig,completeConfig)
                  }
                  else {
                    // Nothing to do. Keep the property how it is.
                  }
              }
          }
      }
    }

    _iterate(config);
}

/**
 * Parse and return the specified configuration file.
 *
 * If the file exists in the application config directory, it will
 * parse and return it as a JavaScript object.
 *
 * The file extension determines the parser to use.
 *
 * .js = File to run that has a module.exports containing the config object
 * .coffee = File to run that has a module.exports with coffee-script containing the config object
 * .iced = File to run that has a module.exports with iced-coffee-script containing the config object
 * All other supported file types (yaml, toml, json, cson, hjson, json5, properties)
 * are parsed with util.parseString.
 *
 * If the file doesn't exist, a null will be returned.  If the file can't be
 * parsed, an exception will be thrown.
 *
 * This method performs synchronous file operations, and should not be called
 * after synchronous module loading.
 *
 * @protected
 * @method parseFile
 * @param fullFilename {string} The full file path and name
 * @return {configObject} The configuration object parsed from the file
 */
util.parseFile = function(fullFilename) {

  // Initialize
  var t = this,
      extension = fullFilename.substr(fullFilename.lastIndexOf('.') + 1),
      configObject = null,
      fileContent = null;

  // Return null if the file doesn't exist.
  // Note that all methods here are the Sync versions.  This is appropriate during
  // module loading (which is a synchronous operation), but not thereafter.
  try {
    var stat = FileSystem.statSync(fullFilename);
    if (!stat || stat.size < 1) {
      return null;
    }
  } catch (e1) {
    return null
  }

  // Try loading the file.
  try {
    fileContent = FileSystem.readFileSync(fullFilename, 'UTF-8');
    fileContent = fileContent.replace(/^\uFEFF/, '');
  }
  catch (e2) {
    throw new Error('Config file ' + fullFilename + ' cannot be read');
  }

  // Parse the file based on extension
  try {
    if (extension === 'js') {
      // Use the built-in parser for .js files
      configObject = require(fullFilename);
    }
    else if (extension === 'coffee') {
      // .coffee files can be loaded with either coffee-script or iced-coffee-script.
      // Prefer iced-coffee-script, if it exists.
      // Lazy load the appropriate extension
      if (!Coffee) {
        Coffee = {};

        // The following enables iced-coffee-script on .coffee files, if iced-coffee-script is available.
        // This is commented as per a decision on a pull request.
        //try {
        //  Coffee = require("iced-coffee-script");
        //}
        //catch (e) {
        //  Coffee = require("coffee-script");
        //}

        Coffee = require("coffee-script");

        // coffee-script >= 1.7.0 requires explicit registration for require() to work
        if (Coffee.register) {
          Coffee.register();
        }
      }
      // Use the built-in parser for .coffee files with coffee-script
      configObject = require(fullFilename);
    }
    else if (extension === 'iced') {
      Iced = require("iced-coffee-script");

      // coffee-script >= 1.7.0 requires explicit registration for require() to work
      if (Iced.register) {
        Iced.register();
      }
    }
    else {
      configObject = util.parseString(fileContent, extension);
    }
  }
  catch (e3) {
    throw new Error("Cannot parse config file: '" + fullFilename + "': " + e3);
  }

  // Keep track of this configuration sources, including empty ones
  if (typeof configObject === 'object') {
    configSources.push({
      name: fullFilename,
      original: fileContent,
      parsed: configObject,
    });
  }

  return configObject;
};

/**
 * Parse and return the specied string with the specified format.
 *
 * The format determines the parser to use.
 *
 * json = File is parsed using JSON.parse()
 * yaml (or yml) = Parsed with a YAML parser
 * toml = Parsed with a TOML parser
 * cson = Parsed with a CSON parser
 * hjson = Parsed with a HJSON parser
 * json5 = Parsed with a JSON5 parser
 * properties = Parsed with the 'properties' node package
 *
 * If the file doesn't exist, a null will be returned.  If the file can't be
 * parsed, an exception will be thrown.
 *
 * This method performs synchronous file operations, and should not be called
 * after synchronous module loading.
 *
 * @protected
 * @method parseString
 * @param content {string} The full content
 * @param format {string} The format to be parsed
 * @return {configObject} The configuration object parsed from the string
 */
util.parseString = function (content, format) {
  // Initialize
  var configObject = null;

  // Parse the file based on extension
  if (format === 'yaml' || format === 'yml') {
    if (!Yaml && !VisionmediaYaml) {
      // Lazy loading
      try {
        // Try to load the better js-yaml module
        Yaml = require('js-yaml');
      }
      catch (e) {
        try {
          // If it doesn't exist, load the fallback visionmedia yaml module.
          VisionmediaYaml = require('yaml');
        }
        catch (e) { }
      }
    }

    if (Yaml) {
      configObject = Yaml.load(content);
    }
    else if (VisionmediaYaml) {
      // The yaml library doesn't like strings that have newlines but don't
      // end in a newline: https://github.com/visionmedia/js-yaml/issues/issue/13
      content += '\n';
      configObject = VisionmediaYaml.eval(util.stripYamlComments(content));
    }
    else {
      console.error("No YAML parser loaded.  Suggest adding js-yaml dependency to your package.json file.")
    }
  }
  else if (format === 'json') {
<<<<<<< HEAD
    configObject = JSON.parse(content);
=======
    // Allow comments in JSON files
    configObject = JSON.parse(util.stripJSONComments(content));
>>>>>>> 6d5cb26e
  }
  else if (format === 'json5') {

    if (!JSON5) {
      JSON5 = require('json5');
    }

    configObject = JSON5.parse(content);

  } else if (format === 'hjson') {

    if (!HJSON) {
      HJSON = require('hjson');
    }

    configObject = HJSON.parse(content);

  } else if (format === 'toml') {

    if(!TOML) {
      TOML = require('toml');
    }

    configObject = TOML.parse(content);
  }
  else if (format === 'cson') {
    if (!CSON) {
      CSON = require('cson');
    }
    // Allow comments in CSON files
    if (typeof CSON.parseSync === 'function') {
      configObject = CSON.parseSync(util.stripComments(content));
    } else {
      configObject = CSON.parse(util.stripComments(content));
    }
  }
  else if (format === 'properties') {
    if (!PPARSER) {
      PPARSER = require('properties');
    }
    configObject = PPARSER.parse(content, { namespaces: true, variables: true, sections: true });
  }

  return configObject;
};

/**
 * Attach the Config class prototype to all config objects recursively.
 *
 * <p>
 * This allows you to do anything with CONFIG sub-objects as you can do with
 * the top-level CONFIG object.  It's so you can do this:
 * </p>
 *
 * <pre>
 *   var CUST_CONFIG = require('config').Customer;
 *   CUST_CONFIG.get(...)
 * </pre>
 *
 * @protected
 * @method attachProtoDeep
 * @param toObject
 * @param depth
 * @return toObject
 */
util.attachProtoDeep = function(toObject, depth) {

  // Recursion detection
  var t = this;
  depth = (depth === null ? DEFAULT_CLONE_DEPTH : depth);
  if (depth < 0) {
    return toObject;
  }

  // Adding Config.prototype methods directly to toObject as hidden properties
  // because adding to toObject.__proto__ exposes the function in toObject
  for (var fnName in Config.prototype) {
    if (!toObject[fnName]) {
      util.makeHidden(toObject, fnName, Config.prototype[fnName]);
    }
  }

  // Add prototypes to sub-objects
  for (var prop in toObject) {
    if (util.isObject(toObject[prop])) {
      util.attachProtoDeep(toObject[prop], depth - 1);
    }
  }

  // Return the original object
  return toObject;
};

/**
 * Return a deep copy of the specified object.
 *
 * This returns a new object with all elements copied from the specified
 * object.  Deep copies are made of objects and arrays so you can do anything
 * with the returned object without affecting the input object.
 *
 * @protected
 * @method cloneDeep
 * @param parent {object} The original object to copy from
 * @param [depth=20] {Integer} Maximum depth (default 20)
 * @return {object} A new object with the elements copied from the copyFrom object
 *
 * This method is copied from https://github.com/pvorb/node-clone/blob/17eea36140d61d97a9954c53417d0e04a00525d9/clone.js
 *
 * Copyright © 2011-2014 Paul Vorbach and contributors.
 * Permission is hereby granted, free of charge, to any person obtaining a copy
 * of this software and associated documentation files (the “Software”), to deal
 * in the Software without restriction, including without limitation the rights
 * to use, copy, modify, merge, publish, distribute, sublicense, and/or sell copies
 * of the Software, and to permit persons to whom the Software is furnished to do so,
 * subject to the following conditions: The above copyright notice and this permission
 * notice shall be included in all copies or substantial portions of the Software.
 */
util.cloneDeep = function cloneDeep(parent, depth, circular, prototype) {
  // maintain two arrays for circular references, where corresponding parents
  // and children have the same index
  var allParents = [];
  var allChildren = [];

  var useBuffer = typeof Buffer != 'undefined';

  if (typeof circular === 'undefined')
    circular = true;

  if (typeof depth === 'undefined')
    depth = 20;

  // recurse this function so we don't reset allParents and allChildren
  function _clone(parent, depth) {
    // cloning null always returns null
    if (parent === null)
      return null;

    if (depth === 0)
      return parent;

    var child;
    if (typeof parent != 'object') {
      return parent;
    }

    if (Utils.isArray(parent)) {
      child = [];
    } else if (Utils.isRegExp(parent)) {
      child = new RegExp(parent.source, util.getRegExpFlags(parent));
      if (parent.lastIndex) child.lastIndex = parent.lastIndex;
    } else if (Utils.isDate(parent)) {
      child = new Date(parent.getTime());
    } else if (useBuffer && Buffer.isBuffer(parent)) {
      child = new Buffer(parent.length);
      parent.copy(child);
      return child;
    } else {
      if (typeof prototype === 'undefined') child = Object.create(Object.getPrototypeOf(parent));
      else child = Object.create(prototype);
    }

    if (circular) {
      var index = allParents.indexOf(parent);

      if (index != -1) {
        return allChildren[index];
      }
      allParents.push(parent);
      allChildren.push(child);
    }

    for (var i in parent) {
      var propDescriptor  = Object.getOwnPropertyDescriptor(parent,i);
      var hasGetter = ((propDescriptor !== undefined) && (propDescriptor.get !== undefined));

      if (hasGetter){
        Object.defineProperty(child,i,propDescriptor);
      } else {
        child[i] = _clone(parent[i], depth - 1);
      }
    }

    return child;
  }

  return _clone(parent, depth);
};

/**
 * Set objects given a path as a string list
 *
 * @protected
 * @method setPath
 * @param object {object} - Object to set the property on
 * @param path {array[string]} - Array path to the property
 * @param value {mixed} - value to set, ignoring null
 */
util.setPath = function (object, path, value) {
  var nextKey = null;
  if (value === null || path.length === 0) {
    return;
  }
  else if (path.length === 1) { // no more keys to make, so set the value
    object[path.shift()] = value;
  }
  else {
    nextKey = path.shift();
    if (!object.hasOwnProperty(nextKey)) {
      object[nextKey] = {};
    }
    util.setPath(object[nextKey], path, value);
  }
};

/**
 * Create a new object patterned after substitutionMap, where:
 * 1. Terminal string values in substitutionMap are used as keys
 * 2. To look up values in a key-value store, variables
 * 3. And parent keys are created as necessary to retain the structure of substitutionMap.
 *
 * @protected
 * @method substituteDeep
 * @param substitionMap {object} - an object whose terminal (non-subobject) values are strings
 * @param variables {object[string:value]} - usually process.env, a flat object used to transform
 *      terminal values in a copy of substititionMap.
 * @returns {object} - deep copy of substitutionMap with only those paths whose terminal values
 *      corresponded to a key in `variables`
 */
util.substituteDeep = function (substitutionMap, variables) {
  var result = {};

  function _substituteVars(map, vars, pathTo) {
    for (var prop in map) {
      var value = map[prop];
      if (typeof(value) === 'string') { // We found a leaf variable name
        if (vars[value]) { // if the vars provide a value set the value in the result map
          util.setPath(result, pathTo.concat(prop), vars[value]);
        }
      }
      else if (util.isObject(value)) { // work on the subtree, giving it a clone of the pathTo
        if('__name' in value && '__format' in value && vars[value.__name]) {
          var parsedValue = util.parseString(vars[value.__name], value.__format);
          util.setPath(result, pathTo.concat(prop), parsedValue);
        } else {
          _substituteVars(value, vars, pathTo.concat(prop));
        }
      }
      else {
        msg = "Illegal key type for substitution map at " + pathTo.join('.') + ': ' + typeof(value);
        throw Error(msg);
      }
    }
  }

  _substituteVars(substitutionMap, variables, []);
  return result;

};

/* Map environment variables into the configuration if a mapping file,
 * `custom-environment-variables.EXT` exists.
 *
 * @protected
 * @method getCustomEnvVars
 * @param CONFIG_DIR {string} - the passsed configuration directory
 * @param extNames {Array[string]} - acceptable configuration file extension names.
 * @returns {object} - mapped environment variables or {} if there are none
 */
util.getCustomEnvVars = function (CONFIG_DIR, extNames) {
  var result = {};
  extNames.forEach(function (extName) {
    var fullFilename = Path.join(CONFIG_DIR , 'custom-environment-variables' + '.' + extName);
    var configObj = util.parseFile(fullFilename);
    if (configObj) {
      var environmentSubstitutions = util.substituteDeep(configObj, process.env);
      util.extendDeep(result, environmentSubstitutions);
    }
  });
  return result;
};

/**
 * Return true if two objects have equal contents.
 *
 * @protected
 * @method equalsDeep
 * @param object1 {object} The object to compare from
 * @param object2 {object} The object to compare with
 * @param depth {integer} An optional depth to prevent recursion.  Default: 20.
 * @return {boolean} True if both objects have equivalent contents
 */
util.equalsDeep = function(object1, object2, depth) {

  // Recursion detection
  var t = this;
  depth = (depth === null ? DEFAULT_CLONE_DEPTH : depth);
  if (depth < 0) {
    return {};
  }

  // Fast comparisons
  if (!object1 || !object2) {
    return false;
  }
  if (object1 === object2) {
    return true;
  }
  if (typeof(object1) != 'object' || typeof(object2) != 'object') {
    return false;
  }

  // They must have the same keys.  If their length isn't the same
  // then they're not equal.  If the keys aren't the same, the value
  // comparisons will fail.
  if (Object.keys(object1).length != Object.keys(object2).length) {
    return false;
  }

  // Compare the values
  for (var prop in object1) {

    // Call recursively if an object or array
    if (object1[prop] && typeof(object1[prop]) === 'object') {
      if (!util.equalsDeep(object1[prop], object2[prop], depth - 1)) {
        return false;
      }
    }
    else {
      if (object1[prop] !== object2[prop]) {
        return false;
      }
    }
  }

  // Test passed.
  return true;
};

/**
 * Returns an object containing all elements that differ between two objects.
 * <p>
 * This method was designed to be used to create the runtime.json file
 * contents, but can be used to get the diffs between any two Javascript objects.
 * </p>
 * <p>
 * It works best when object2 originated by deep copying object1, then
 * changes were made to object2, and you want an object that would give you
 * the changes made to object1 which resulted in object2.
 * </p>
 *
 * @protected
 * @method diffDeep
 * @param object1 {object} The base object to compare to
 * @param object2 {object} The object to compare with
 * @param depth {integer} An optional depth to prevent recursion.  Default: 20.
 * @return {object} A differential object, which if extended onto object1 would
 *                  result in object2.
 */
util.diffDeep = function(object1, object2, depth) {

  // Recursion detection
  var t = this, diff = {};
  depth = (depth === null ? DEFAULT_CLONE_DEPTH : depth);
  if (depth < 0) {
    return {};
  }

  // Process each element from object2, adding any element that's different
  // from object 1.
  for (var parm in object2) {
    var value1 = object1[parm];
    var value2 = object2[parm];
    if (value1 && value2 && util.isObject(value2)) {
      if (!(util.equalsDeep(value1, value2))) {
        diff[parm] = util.diffDeep(value1, value2, depth - 1);
      }
    }
    else if (Array.isArray(value1) && Array.isArray(value2)) {
      if(!util.equalsDeep(value1, value2)) {
        diff[parm] = value2;
      }
    }
    else if (value1 !== value2){
      diff[parm] = value2;
    }
  }

  // Return the diff object
  return diff;

};

/**
 * Extend an object, and any object it contains.
 *
 * This does not replace deep objects, but dives into them
 * replacing individual elements instead.
 *
 * @protected
 * @method extendDeep
 * @param mergeInto {object} The object to merge into
 * @param mergeFrom... {object...} - Any number of objects to merge from
 * @param depth {integer} An optional depth to prevent recursion.  Default: 20.
 * @return {object} The altered mergeInto object is returned
 */
util.extendDeep = function(mergeInto) {

  // Initialize
  var t = this;
  var vargs = Array.prototype.slice.call(arguments, 1);
  var depth = vargs.pop();
  if (typeof(depth) != 'number') {
    vargs.push(depth);
    depth = DEFAULT_CLONE_DEPTH;
  }

  // Recursion detection
  if (depth < 0) {
    return mergeInto;
  }

  // Cycle through each object to extend
  vargs.forEach(function(mergeFrom) {

    // Cycle through each element of the object to merge from
    for (var prop in mergeFrom) {

      // Extend recursively if both elements are objects and target is not really a deferred function
      var isDeferredFunc = mergeInto[prop] instanceof DeferredConfig;
      if (mergeFrom[prop] instanceof Date) {
        mergeInto[prop] = mergeFrom[prop];
      } else if (util.isObject(mergeInto[prop]) && util.isObject(mergeFrom[prop]) && !isDeferredFunc) {
        util.extendDeep(mergeInto[prop], mergeFrom[prop], depth - 1);
      }

      // Copy recursively if the mergeFrom element is an object (or array or fn)
      else if (mergeFrom[prop] && typeof mergeFrom[prop] === 'object') {
        mergeInto[prop] = util.cloneDeep(mergeFrom[prop], depth -1);
      }

      // Copy getter if the property on original object is an accessor
      else if (mergeFrom.__lookupGetter__(prop)) {
        mergeInto.__defineGetter__(prop, mergeFrom.__lookupGetter__(prop));
      }

      // Simple assignment otherwise
      else {
        mergeInto[prop] = mergeFrom[prop];
      }
    }
  });

  // Chain
  return mergeInto;

};

/**
 * Strip YAML comments from the string
 *
 * The 2.0 yaml parser doesn't allow comment-only or blank lines.  Strip them.
 *
 * @protected
 * @method stripYamlComments
 * @param fileString {string} The string to strip comments from
 * @return {string} The string with comments stripped.
 */
util.stripYamlComments = function(fileStr) {
  // First replace removes comment-only lines
  // Second replace removes blank lines
  return fileStr.replace(/^\s*#.*/mg,'').replace(/^\s*[\n|\r]+/mg,'');
}

/**
 * Strip all Javascript type comments from JSON strings.
 *
 * This method will call util.stripComments but has a simplified regex that
 * will work with JSON strings.
 *
 * @protected
 * @method stripJSONComments
 * @param fileString {string} The string to strip comments from
 * @return {string} The string with comments stripped.
 */
util.stripJSONComments = function(fileStr) {
  // Because we are stripping comments from JSON we are only concerned with
  // strings that begin and end with a double quote.
  return util.stripComments(fileStr, /("[^"]*")/g);
};

/**
 * Strip all Javascript type comments from the string.
 *
 * The string is usually a file loaded from the O/S, containing
 * newlines and javascript type comments.
 *
 * Thanks to James Padolsey, and all who contributed to this implementation.
 * http://james.padolsey.com/javascript/javascript-comment-removal-revisted/
 *
 * @protected
 * @method stripComments
 * @param fileString {string} The string to strip comments from
 * @param stringRegex {RegExp} Optional regular expression to match strings that
 *   make up the config file
 * @return {string} The string with comments stripped.
 */
util.stripComments = function(fileStr, stringRegex) {
  stringRegex = stringRegex || /(['"])(\\\1|.)+?\1/g;

  var uid = '_' + +new Date(),
      primitives = [],
      primIndex = 0;

  return (
    fileStr

    /* Remove strings */
    .replace(stringRegex, function(match){
      primitives[primIndex] = match;
      return (uid + '') + primIndex++;
    })

    /* Remove Regexes */
    .replace(/([^\/])(\/(?!\*|\/)(\\\/|.)+?\/[gim]{0,3})/g, function(match, $1, $2){
      primitives[primIndex] = $2;
      return $1 + (uid + '') + primIndex++;
    })

    /*
    - Remove single-line comments that contain would-be multi-line delimiters
        E.g. // Comment /* <--
    - Remove multi-line comments that contain would be single-line delimiters
        E.g. /* // <--
   */
    .replace(/\/\/.*?\/?\*.+?(?=\n|\r|$)|\/\*[\s\S]*?\/\/[\s\S]*?\*\//g, '')

    /*
    Remove single and multi-line comments,
    no consideration of inner-contents
   */
    .replace(/\/\/.+?(?=\n|\r|$)|\/\*[\s\S]+?\*\//g, '')

    /*
    Remove multi-line comments that have a replaced ending (string/regex)
    Greedy, so no inner strings/regexes will stop it.
   */
    .replace(RegExp('\\/\\*[\\s\\S]+' + uid + '\\d+', 'g'), '')

    /* Bring back strings & regexes */
    .replace(RegExp(uid + '(\\d+)', 'g'), function(match, n){
      return primitives[n];
    })
  );

};

/**
 * Is the specified argument a regular javascript object?
 *
 * The argument is an object if it's a JS object, but not an array.
 *
 * @protected
 * @method isObject
 * @param arg {MIXED} An argument of any type.
 * @return {boolean} TRUE if the arg is an object, FALSE if not
 */
util.isObject = function(obj) {
  return (obj !== null) && (typeof obj === 'object') && !(Array.isArray(obj));
};

/**
 * <p>Initialize a parameter from the command line or process environment</p>
 *
 * <p>
 * This method looks for the parameter from the command line in the format
 * --PARAMETER=VALUE, then from the process environment, then from the
 * default specified as an argument.
 * </p>
 *
 * @method initParam
 * @param paramName {String} Name of the parameter
 * @param [defaultValue] {Any} Default value of the parameter
 * @return {Any} The found value, or default value
 */
util.initParam = function (paramName, defaultValue) {
  var t = this;

  // Record and return the value
  var value = util.getCmdLineArg(paramName) || process.env[paramName] || defaultValue;
  env[paramName] = value;
  return value;
}

/**
 * <p>Get Command Line Arguments</p>
 *
 * <p>
 * This method allows you to retrieve the value of the specified command line argument.
 * </p>
 *
 * <p>
 * The argument is case sensitive, and must be of the form '--ARG_NAME=value'
 * </p>
 *
 * @method getCmdLineArg
 * @param searchFor {STRING} The argument name to search for
 * @return {MIXED} FALSE if the argument was not found, the argument value if found
 */
util.getCmdLineArg = function (searchFor) {
    var cmdLineArgs = process.argv.slice(2, process.argv.length),
        argName = '--' + searchFor + '=';

    for (var argvIt = 0; argvIt < cmdLineArgs.length; argvIt++) {
      if (cmdLineArgs[argvIt].indexOf(argName) === 0) {
        return cmdLineArgs[argvIt].substr(argName.length);
      }
    }

    return false;
}

/**
 * <p>Get a Config Environment Variable Value</p>
 *
 * <p>
 * This method returns the value of the specified config environment variable,
 * including any defaults or overrides.
 * </p>
 *
 * @method getEnv
 * @param varName {STRING} The environment variable name
 * @return value {String} The value of the environment variable
 */
util.getEnv = function (varName) {
  return env[varName];
}



/**
 * Returns a string of flags for regular expression `re`.
 *
 * @param {RegExp} re Regular expression
 * @returns {string} Flags
 */
util.getRegExpFlags = function (re) {
  var flags = '';
  re.global && (flags += 'g');
  re.ignoreCase && (flags += 'i');
  re.multiline && (flags += 'm');
  return flags;
};

// Run strictness checks on NODE_ENV and NODE_APP_INSTANCE and throw an error if there's a problem.
util.runStrictnessChecks = function (config) {
  var sources = config.util.getConfigSources();

  var sourceFilenames = sources.map(function (src) {
    return Path.basename(src.name);
  });


  // Throw an exception if there's no explicit config file for NODE_ENV
  var anyFilesMatchEnv = sourceFilenames.some(function (filename) {
      return filename.match(NODE_ENV);
  });
  // devleopment is special-cased because it's the default value
  if (NODE_ENV && (NODE_ENV !== 'development') && !anyFilesMatchEnv) {
    _warnOrThrow("NODE_ENV value of '"+NODE_ENV+"' did not match any deployment config file names.");
  }

  // Throw an exception if there's no explict config file for NODE_APP_INSTANCE
  var anyFilesMatchInstance = sourceFilenames.some(function (filename) {
      return filename.match(APP_INSTANCE);
  });
  if (APP_INSTANCE && !anyFilesMatchInstance) {
    _warnOrThrow("NODE_APP_INSTANCE value of '"+APP_INSTANCE+"' did not match any instance config file names.");
  }

  // Throw if NODE_ENV matches' default' or 'local'
  if ((NODE_ENV === 'default') || (NODE_ENV === 'local')) {
    _warnOrThrow("NODE_ENV value of '"+NODE_ENV+"' is ambiguous.");
  }

  function _warnOrThrow (msg) {
    var beStrict = process.env.NODE_CONFIG_STRICT_MODE;
    var prefix = beStrict ? 'FATAL: ' : 'WARNING: ';
    var seeURL = 'See https://github.com/lorenwest/node-config/wiki/Strict-Mode';

    console.error(prefix+msg);
    console.error(prefix+seeURL);

    if (beStrict) {
      throw new Error(prefix+msg+' '+seeURL);
    }
  }
}

// Process pre-1.0 utility names
var utilWarnings = {};
['watch', 'setModuleDefaults', 'makeHidden', 'makeImmutable', 'getConfigSources', '_loadFileConfigs',
 '_parseFile', '_attachProtoDeep', '_cloneDeep', '_equalsDeep', '_diffDeep', '_extendDeep', '_stripYamlComments',
 '_stripComments', '_isObject', '_initParam', '_getCmdLineArg'].forEach(function(oldName) {

  // Config.util names don't have underscores
  var newName = oldName;
  if (oldName.indexOf('_') === 0) {
    newName = oldName.substr(1);
  }

  // Build the wrapper with warning
  Config.prototype[oldName] = function(){

    // Produce the warning
    if (!utilWarnings[oldName]) {
      console.error('WARNING: config.' + oldName + '() is deprecated.  Use config.util.' + newName + '() instead.');
      console.error('WARNING: See https://github.com/lorenwest/node-config/wiki/Future-Compatibility#upcoming-incompatibilities');
      utilWarnings[oldName] = true;
    }

    // Forward the call
    return util[newName].apply(this, arguments);
  }
});



// Instantiate and export the configuration
var config = module.exports = new Config();

// Produce warnings if the configuration is empty
var showWarnings = !(util.initParam('SUPPRESS_NO_CONFIG_WARNING'));
if (showWarnings && Object.keys(config).length === 0) {
  console.error('WARNING: No configurations found in configuration directory:' +CONFIG_DIR);
  console.error('WARNING: To disable this warning set SUPRESS_NO_CONFIG_WARNING in the environment.');
}<|MERGE_RESOLUTION|>--- conflicted
+++ resolved
@@ -947,12 +947,7 @@
     }
   }
   else if (format === 'json') {
-<<<<<<< HEAD
     configObject = JSON.parse(content);
-=======
-    // Allow comments in JSON files
-    configObject = JSON.parse(util.stripJSONComments(content));
->>>>>>> 6d5cb26e
   }
   else if (format === 'json5') {
 
@@ -1427,23 +1422,6 @@
 }
 
 /**
- * Strip all Javascript type comments from JSON strings.
- *
- * This method will call util.stripComments but has a simplified regex that
- * will work with JSON strings.
- *
- * @protected
- * @method stripJSONComments
- * @param fileString {string} The string to strip comments from
- * @return {string} The string with comments stripped.
- */
-util.stripJSONComments = function(fileStr) {
-  // Because we are stripping comments from JSON we are only concerned with
-  // strings that begin and end with a double quote.
-  return util.stripComments(fileStr, /("[^"]*")/g);
-};
-
-/**
  * Strip all Javascript type comments from the string.
  *
  * The string is usually a file loaded from the O/S, containing
